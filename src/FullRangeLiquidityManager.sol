--- conflicted
+++ resolved
@@ -111,18 +111,10 @@
         _;
     }
 
-<<<<<<< HEAD
-    modifier onlyAuthorizedCaller() {
-        if (msg.sender != policyManager.owner() && msg.sender != authorizedHookAddress) {
-            revert Errors.UnauthorizedCaller(msg.sender);
-        }
-        _;
-=======
     receive() external payable {
         // Accept ETH transfers silently
         // This is needed when redeeming native ETH through poolManager.take()
         // or when receiving ETH from PositionManager operations
->>>>>>> 33cb6ba8
     }
 
     /// @inheritdoc IFullRangeLiquidityManager
@@ -393,9 +385,6 @@
         return (amount0, amount1);
     }
 
-<<<<<<< HEAD
-    function _approveTokensForPosition(Currency currency0, Currency currency1) internal {
-=======
     /// @inheritdoc IFullRangeLiquidityManager
     function sweepToken(address token, address recipient, uint256 amount)
         external
@@ -425,12 +414,7 @@
         return amountSwept;
     }
 
-    // - - - Internal Helpers - - -
-
-    function _approveTokensForPosition(Currency currency0, Currency currency1, uint256 amount0, uint256 amount1)
-        internal
-    {
->>>>>>> 33cb6ba8
+    function _approveTokensForPosition(Currency currency0, Currency currency1) internal {
         // Approve tokens to Permit2 with infinite allowance
         _approveToPermit2(currency0);
         _approveToPermit2(currency1);
