--- conflicted
+++ resolved
@@ -38,11 +38,7 @@
 evm_version = "cancun"
 viaIR = true
 optimizer = true
-<<<<<<< HEAD
 optimizer_runs = 10000
-=======
-optimizer_runs = 1
->>>>>>> 699076e7
 dotenv = true  # Enable .env file loading
 exclude_paths = [
   "test/old-tests",            # legacy tests already excluded
