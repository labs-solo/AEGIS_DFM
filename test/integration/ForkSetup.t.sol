--- conflicted
+++ resolved
@@ -242,218 +242,7 @@
                 actualHookAddress = address(sd.hook);
             }
 
-<<<<<<< HEAD
             // Deterministic CREATE2 path removed – integration tests now rely exclusively on SimpleDeploy.
-=======
-            // -------------------------------------------------------
-            // Deterministic CREATE2 path (skipped when simpleDeploy=true)
-            // -------------------------------------------------------
-            if (!simpleDeploy) {
-
-            /* ------------------------------------------------------------------ *\\
-            *  MUTUALLY-CONSISTENT CREATE2 DEPLOYMENT (Oracle ⇄ DFM ⇄ Hook)
-            * ------------------------------------------------------------------ */
-
-            // Use SharedDeployLib constants directly
-            bytes32 ORACLE_SALT = SharedDeployLib.ORACLE_SALT;
-            bytes32 DFM_SALT    = SharedDeployLib.DFM_SALT;
-
-            // ---------- Predict Oracle, DFM, Hook Addresses (Fixed-Point Iteration) ----------
-            // Deployer for CREATE2 is **this contract** (ForkSetup) because the
-            // `create2` opcode is executed inside library code called here.
-            // CREATE2 helper is compiled *internal*; code executes in this contract.
-            // Therefore the deployer for deterministic prediction is address(this).
-            address c2Deployer = address(this);
-
-            address oraclePred = address(0);
-            address dfmPred    = address(0);
-            address hookPred   = address(0);
-            bytes32 hookSalt   = bytes32(0);
-
-            // --- Fixed-point iteration (find stable addresses) ---
-            for (uint8 i = 0; i < 4; i++) {
-                // Use SharedDeployLib function
-                address newOracle = SharedDeployLib.predictDeterministicAddress(
-                    c2Deployer,
-                    ORACLE_SALT,
-                    type(TruncGeoOracleMulti).creationCode,
-                    abi.encode(poolManager, c2Deployer, policyManager, hookPred)
-                );
-                oraclePred = newOracle;
-
-                // Use SharedDeployLib function
-                address newDFM = SharedDeployLib.predictDeterministicAddress(
-                    c2Deployer,
-                    DFM_SALT,
-                    type(DynamicFeeManager).creationCode,
-                    abi.encode(deployerEOA, policyManager, newOracle, hookPred)
-                );
-                dfmPred = newDFM;
-
-                // Fix shadowing: use a different name for the loop's salt result
-                // Use SharedDeployLib function
-                (bytes32 minedSalt, address newHook) = SharedDeployLib._spotHookSaltAndAddr(
-                    c2Deployer,
-                    type(Spot).creationCode,
-                    abi.encode(
-                        poolManager,
-                        policyManager,
-                        liquidityManager,
-                        TruncGeoOracleMulti(oraclePred),
-                        IDynamicFeeManager(dfmPred),
-                        c2Deployer
-                    )
-                );
-                hookPred = newHook; // Update hook prediction
-                // hookSalt = minedSalt; // Update the outer hookSalt if the loop breaks or logic requires
-
-                // If nothing changed, we are stable
-                if (newOracle == oraclePred && newDFM == dfmPred && newHook == hookPred) {
-                    // Now we need the *final* salt from the last successful _spotHookSaltAndAddr call
-                    hookSalt = minedSalt; // Assign the correctly mined salt
-                    break;
-                }
-                // Optimization: If addresses are stable, but loop continues, re-assign the potentially updated salt.
-                // This might not be strictly necessary if the loop always breaks on stability,
-                // but ensures hookSalt reflects the latest calculation within the loop's scope.
-                hookSalt = minedSalt;
-            }
-
-            // ---- Mine real hook salt ONCE with final args -------------
-            // (Expensive operation, done only after convergence)
-            // Use SharedDeployLib function
-            (bytes32 finalMinedHookSalt, address finalPredictedHookAddress) = SharedDeployLib._spotHookSaltAndAddr(
-                c2Deployer,
-                type(Spot).creationCode,
-                abi.encode(
-                    poolManager,
-                    policyManager,
-                    liquidityManager,
-                    TruncGeoOracleMulti(oraclePred),
-                    IDynamicFeeManager(dfmPred),
-                    c2Deployer
-                )
-            );
-
-            // Use the *actually* mined salt and predicted address from the miner
-            hookSalt = finalMinedHookSalt;
-            address finalHookAddr = finalPredictedHookAddress;
-
-            // Sanity check re-prediction (using correct deployer AND args)
-            bytes memory finalHookArgs = abi.encode(poolManager, policyManager, liquidityManager, TruncGeoOracleMulti(oraclePred), IDynamicFeeManager(dfmPred), c2Deployer); // Args already correct here from previous edit
-            address rePredictedHook = SharedDeployLib.predictDeterministicAddress(c2Deployer, hookSalt, type(Spot).creationCode, finalHookArgs);
-            require(rePredictedHook == finalHookAddr, "Hook address miner/predictor mismatch");
-
-            // ---------- 3.  Re-compute *FINAL* Oracle & DFM addresses WITH finalHookAddr ----------
-            // NOTE: we *must* calculate these **after** _spotHookSaltAndAddr has
-            // finalised the salt and (optionally) written SPOT_HOOK_SALT, otherwise
-            // constructor-args will drift and the assertion below will fail.
-
-            // ────────────────────────────────
-            // Rule 5/6/27 – NEVER override deterministic salts in test-time
-            //               logic. Remove the dead env read entirely.
-            // ────────────────────────────────
-            // (Nothing here – deleted)
-
-            // Governance must be an EOA.  Keeping the original deployerEOA
-            // avoids a main-net address collision while maintaining caller /
-            // predictor parity (executor is still `address(this)`).
-            bytes memory oracleArgs = abi.encode(
-                poolManager,
-                deployerEOA,       // ✅ restore EOA governance
-                policyManager,
-                finalHookAddr
-            );
-
-            // --- PREDICT final addresses -------------------------------------
-            // Use `c2Deployer` (`address(this)`) as the executor context
-            // for all address predictions.
-            address finalOracleAddr = SharedDeployLib.predictDeterministicAddress(
-                c2Deployer,           // executor (unchanged)
-                ORACLE_SALT,
-                type(TruncGeoOracleMulti).creationCode,
-                oracleArgs
-            );
-
-            bytes memory dfmArgs = abi.encode(
-                deployerEOA,
-                policyManager,
-                finalOracleAddr,
-                finalHookAddr
-            );
-
-            // Predict DFM *using* the final hook and oracle addresses
-            address finalDfmAddr = SharedDeployLib.predictDeterministicAddress(
-                c2Deployer,
-                DFM_SALT,
-                type(DynamicFeeManager).creationCode,
-                dfmArgs
-            );
-
-            emit log_named_address("Predicted Oracle Address", finalOracleAddr);
-            emit log_named_address("Predicted DFM Address",    finalDfmAddr);
-            emit log_named_address("Predicted Hook Address",   finalHookAddr);
-
-            // ---------- 4. Deploy Oracle, DFM, and Hook ----------
-            // Check code length *before* deploying oracle
-            emit log_named_uint("Code length at finalOracleAddr before deploy", finalOracleAddr.code.length);
-
-            // Deploy Oracle
-            emit log_string("Deploying Oracle via CREATE2...");
-
-            // --- DEPLOY contracts via CREATE2 --------------------------------
-            console2.log("Deploying Oracle via CREATE2...");
-            address deployedOracleAddr = SharedDeployLib.deployDeterministic(
-                c2Deployer,
-                ORACLE_SALT,
-                type(TruncGeoOracleMulti).creationCode,
-                oracleArgs                       // <<< single-source of truth
-            );
-            truncGeoOracle = TruncGeoOracleMulti(payable(deployedOracleAddr));
-            oracle         = ITruncGeoOracleMulti(deployedOracleAddr);
-            emit log_named_address("[DEPLOY] Oracle Deployed at", deployedOracleAddr);
-
-            // Use the actual deployed Oracle address in dfmArgs
-            bytes memory updatedDfmArgs = abi.encode(
-                deployerEOA,
-                policyManager,
-                deployedOracleAddr,  // Use actual deployed address
-                finalHookAddr
-            );
-
-            // Deploy DFM
-            emit log_string("Deploying DFM via CREATE2...");
-            address deployedDfmAddr = SharedDeployLib.deployDeterministic(
-                c2Deployer,
-                DFM_SALT,
-                type(DynamicFeeManager).creationCode,
-                updatedDfmArgs                   // Use updated args with actual Oracle address
-            );
-            dynamicFeeManager = IDynamicFeeManager(deployedDfmAddr);
-            emit log_named_address("[DEPLOY] DFM Deployed at", deployedDfmAddr);
-
-            // Store hook salt & DEPLOY Hook
-            vm.setEnv("SPOT_HOOK_SALT", vm.toString(hookSalt)); // Note: This still happens *after* args are built
-
-            emit log_string("Deploying Spot hook via CREATE2...");
-            actualHookAddress = SharedDeployLib.deploySpotHook(
-                poolManager,
-                policyManager,
-                liquidityManager,
-                TruncGeoOracleMulti(deployedOracleAddr),  // Use actual deployed Oracle
-                dynamicFeeManager,
-                c2Deployer
-            );
-            // Update fullRange with actual hook address
-            fullRange = Spot(payable(actualHookAddress));
-
-            emit log_named_address("Spot hook deployed at:", actualHookAddress);
-
-            truncGeoOracle    = TruncGeoOracleMulti(payable(deployedOracleAddr));
-            oracle            = ITruncGeoOracleMulti(address(deployedOracleAddr));
-
-            } // close !simpleDeploy branch
->>>>>>> 699076e7
 
             // --- Configure Contracts ---
             emit log_string("Configuring contracts...");
